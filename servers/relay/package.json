{
  "name": "@walletconnect/relay-server",
  "description": "Relay Server for WalletConnect Protocol",
  "version": "1.0.0",
  "private": true,
  "author": "WalletConnect Labs <walletconnectlabs.com>",
  "homepage": "https://github.com/walletconnect-labs/walletconnect-v2-monorepo/",
  "license": "LGPL-3.0",
  "keywords": [
    "walletconnect",
    "ethereum",
    "web3",
    "crypto"
  ],
  "repository": {
    "type": "git",
    "url": "git+https://github.com/walletconnect-labs/walletconnect-v2-monorepo.git"
  },
  "bugs": {
    "url": "https://github.com/walletconnect-labs/walletconnect-v2-monorepo/issues"
  },
  "scripts": {
    "clean": "rm -rf ./dist",
    "compile": "tsc -p tsconfig.json",
    "dev": "run-p -l watch nodemon",
    "nodemon": "nodemon ./dist",
    "watch": "tsc -p tsconfig.json --watch",
    "build": "run-s clean compile",
    "start": "npm run build && node ./dist",
    "test": "env TS_NODE_PROJECT=\"tsconfig.json\" mocha --exit -r ts-node/register ./test/**/*.spec.ts",
    "lint": "eslint -c '../../.eslintrc' --fix './src/**/*.ts'"
  },
  "dependencies": {
<<<<<<< HEAD
    "@json-rpc-tools/utils": "^1.7.1",
=======
    "@json-rpc-tools/utils": "^1.7.2",
>>>>>>> 53c09fa4
    "@pedrouid/pino-utils": "^1.0.1",
    "@types/pino": "^6.3.5",
    "axios": "^0.21.1",
    "enc-utils": "^3.0.0",
    "fastify": "^3.10.1",
    "fastify-helmet": "^5.1.0",
    "fastify-websocket": "^3.0.0",
    "pino": "^6.11.0",
    "pino-pretty": "^4.3.0",
    "prom-client": "^13.0.0",
    "redis": "^2.8.0",
    "relay-provider": "^1.2.1",
    "safe-json-utils": "^1.1.1",
    "tslib": "^2.1.0"
  },
  "devDependencies": {
    "@types/axios": "^0.14.0",
    "@types/chai": "^4.2.14",
    "@types/chai-http": "^4.2.0",
    "@types/core-js": "^2.5.2",
    "@types/mocha": "^8.2.0",
    "@types/node": "^14.14.21",
    "@types/redis": "^2.8.13",
    "@types/ws": "^6.0.1",
    "chai": "^4.2.0",
    "chai-http": "^4.3.0",
    "core-js": "^3.8.3",
    "mocha": "^8.2.1",
    "nodemon": "^2.0.7",
    "npm-run-all": "^4.1.5",
    "prettier": "^1.19.1",
    "ts-node": "^9.1.1",
    "typescript": "^3.7.5"
  }
}<|MERGE_RESOLUTION|>--- conflicted
+++ resolved
@@ -31,11 +31,7 @@
     "lint": "eslint -c '../../.eslintrc' --fix './src/**/*.ts'"
   },
   "dependencies": {
-<<<<<<< HEAD
-    "@json-rpc-tools/utils": "^1.7.1",
-=======
     "@json-rpc-tools/utils": "^1.7.2",
->>>>>>> 53c09fa4
     "@pedrouid/pino-utils": "^1.0.1",
     "@types/pino": "^6.3.5",
     "axios": "^0.21.1",
