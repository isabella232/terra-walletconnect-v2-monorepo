import redis from "redis";
import { createHash } from "crypto";
import { safeJsonParse, safeJsonStringify } from "safe-json-utils";
import { RelayJsonRpc } from "relay-provider";
import { Logger } from "pino";

import { Subscription, Notification, Socket, LegacySocketMessage } from "./types";
import bluebird from "bluebird";
import config from "./config";
import { formatLoggerContext } from "./utils";


bluebird.promisifyAll(redis.RedisClient.prototype);
bluebird.promisifyAll(redis.Multi.prototype);

export class RedisService {
  public client: any = redis.createClient(config.redis);
  public subs: Subscription[] = [];
  public context = "redis";

  constructor(public logger: Logger) {
    this.logger = logger.child({ context: formatLoggerContext(logger, this.context) });
    this.initialize();
  }

<<<<<<< HEAD
  public async setPublished(params: RelayJsonRpc.PublishParams) {
    this.logger.debug(`Setting Published`);
    this.logger.trace({ type: "method", method: "setPublished", params });
    let key =`message:${params.topic}`;
    let val = `${createHash('sha256').update(params.message).digest('hex')}:${params.message}`;
    await this.client.saddAsync(key, val);
    await this.client.expireAsync(key, params.ttl);
  }

  public async getPublished(topic: string) {
    let raw = await this.client.smembersAsync(`message:${topic}`)
    let data: string[] = [];
    if (raw) {
      data = raw.map((message: string) => message);
      this.logger.debug(`Getting Published`);
      this.logger.trace({ type: "method", method: "getPublished", topic, data });
    }
    return data;
=======
  public async setMessage(params: RelayJsonRpc.PublishParams) {
    this.logger.debug(`Setting Message`);
    this.logger.trace({ type: "method", method: "setMessage", params });
    await this.client.lpushAsync(`message:${params.topic}`, params.message);
    // TODO: need to handle ttl
    // await this.client.expireAsync(`message:${params.topic}`, params.ttl);
  }

  public async getMessages(topic: string) {
    return this.client.lrangeAsync(`message:${topic}`, 0, -1).then((raw: any) => {
      if (raw) {
        const data: string[] = raw.map((message: string) => message);
        // TODO: delete only after acknowledgement
        // this.client.del(`message:${topic}`);
        this.logger.debug(`Getting Message`);
        this.logger.trace({ type: "method", method: "getMessage", topic, data });
        return data;
      }
      return;
    });
>>>>>>> af4db4bc
  }

  public async deletePublished(topic: string, hash: string) {

    // we need an sscan to find the hash and then srem
    await this.client.srem(`pending:${topic}`);
  }


  public async setLegacyPublished(socketMessage: LegacySocketMessage) {
    this.logger.debug(`Setting Legacy Published`);
    this.logger.trace({ type: "method", method: "setLegacyPublished", socketMessage });
    await this.client.lpushAsync(`request:${socketMessage.topic}`, socketMessage.payload);
    await this.client.expireAsync(`request:${socketMessage.topic}`, config.REDIS_MAX_TTL);
  }

  public async getLegacyPublished(topic: string) {
    return this.client.lrangeAsync(`request:${topic}`, 0, -1).then((raw: any) => {
      if (raw) {
        const data: string[] = raw.map((message: string) => message);
        this.client.del(`request:${topic}`);
        this.logger.debug(`Getting Legacy Published`);
        this.logger.trace({ type: "method", method: "getLegacyPublished", topic, data });
        return data;
      }
      return;
    });
  }

  public setNotification(notification: Notification) {
    this.logger.debug(`Setting Notification`);
    this.logger.trace({ type: "method", method: "setNotification", notification });
    return this.client.lpushAsync(
      `notification:${notification.topic}`,
      safeJsonStringify(notification),
    );
  }

  public getNotification(topic: string) {
    return this.client.lrangeAsync(`notification:${topic}`, 0, -1).then((raw: any) => {
      if (raw) {
        const data = raw.map((item: string) => safeJsonParse(item));
        this.logger.debug(`Getting Notification`);
        this.logger.trace({ type: "method", method: "getNotification", topic, data });
        return data;
      }
      return;
    });
  }

  public async setPendingRequest(topic: string, id: number, message: string) {
    let key =`pending:${id}`;
    let val = `${topic}:${createHash('sha256').update(message).digest('hex')}`;
    await this.client.setAsync(key, val);
    await this.client.expireAsync(key, config.REDIS_MAX_TTL);
  }

  public async getPendingRequest(id: number) {
    return await this.client.getAsync(`pending:${id}`);
  }

  public async deletePendingRequest(id: number) {
    await this.client.del(`pending:${id}`);
  }

  // ---------- Private ----------------------------------------------- //

  private initialize(): void {
    this.logger.trace(`Initialized`);
  }
}<|MERGE_RESOLUTION|>--- conflicted
+++ resolved
@@ -23,47 +23,24 @@
     this.initialize();
   }
 
-<<<<<<< HEAD
-  public async setPublished(params: RelayJsonRpc.PublishParams) {
-    this.logger.debug(`Setting Published`);
-    this.logger.trace({ type: "method", method: "setPublished", params });
+  public async setMessage(params: RelayJsonRpc.PublishParams) {
+    this.logger.debug(`Setting Message`);
+    this.logger.trace({ type: "method", method: "setMessage", params });
     let key =`message:${params.topic}`;
     let val = `${createHash('sha256').update(params.message).digest('hex')}:${params.message}`;
     await this.client.saddAsync(key, val);
     await this.client.expireAsync(key, params.ttl);
   }
 
-  public async getPublished(topic: string) {
+  public async getMessages(topic: string) {
     let raw = await this.client.smembersAsync(`message:${topic}`)
     let data: string[] = [];
     if (raw) {
       data = raw.map((message: string) => message);
-      this.logger.debug(`Getting Published`);
-      this.logger.trace({ type: "method", method: "getPublished", topic, data });
+      this.logger.debug(`Getting Message`);
+      this.logger.trace({ type: "method", method: "getMessage", topic, data });
     }
     return data;
-=======
-  public async setMessage(params: RelayJsonRpc.PublishParams) {
-    this.logger.debug(`Setting Message`);
-    this.logger.trace({ type: "method", method: "setMessage", params });
-    await this.client.lpushAsync(`message:${params.topic}`, params.message);
-    // TODO: need to handle ttl
-    // await this.client.expireAsync(`message:${params.topic}`, params.ttl);
-  }
-
-  public async getMessages(topic: string) {
-    return this.client.lrangeAsync(`message:${topic}`, 0, -1).then((raw: any) => {
-      if (raw) {
-        const data: string[] = raw.map((message: string) => message);
-        // TODO: delete only after acknowledgement
-        // this.client.del(`message:${topic}`);
-        this.logger.debug(`Getting Message`);
-        this.logger.trace({ type: "method", method: "getMessage", topic, data });
-        return data;
-      }
-      return;
-    });
->>>>>>> af4db4bc
   }
 
   public async deletePublished(topic: string, hash: string) {
