--- conflicted
+++ resolved
@@ -104,14 +104,7 @@
     "deepLink": "easypocket:"
   },
   {
-<<<<<<< HEAD
-    "name": "ONTO",
-    "shortName": "ONTO",
-    "color": "rgb(255, 255, 255)",
-    "logo": "./logos/wallet-onto.png",
-    "universalLink": "https://onto.app",
-    "deepLink": "ontoprovider:"
-=======
+
     "name": "Flare Wallet",
     "shortName": "Flare",
     "color": "rgb(31, 36, 59)",
@@ -134,6 +127,13 @@
     "logo": "./logos/wallet-crypto-defi.png",
     "universalLink": "https://wallet.crypto.com",
     "deepLink": "cryptowallet:"
->>>>>>> 780dd048
+  },
+  {
+    "name": "ONTO",
+    "shortName": "ONTO",
+    "color": "rgb(255, 255, 255)",
+    "logo": "./logos/wallet-onto.png",
+    "universalLink": "https://onto.app",
+    "deepLink": "ontoprovider:"
   }
 ]