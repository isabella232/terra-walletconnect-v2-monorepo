--- conflicted
+++ resolved
@@ -202,7 +202,6 @@
     language: string
   }
 
-<<<<<<< HEAD
   export interface IUpdateChainParams {
     chainId: number
     networkId: number
@@ -211,11 +210,10 @@
       name: string
       symbol: string
     }
-=======
+
   export interface IWalletConnectConnectionOptions {
     bridge?: string
     qrcode?: boolean
     infuraId?: string
->>>>>>> 7ee166a3
   }
 }