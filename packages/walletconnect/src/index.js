/* global window Promise */

import { Connector, Listener } from 'js-walletconnect-core'

const localStorageId = 'wcsmngt'
let localStorage = null
if (
  typeof window !== 'undefined' &&
  typeof window.localStorage !== 'undefined'
) {
  localStorage = window.localStorage
}

export default class WalletConnect extends Connector {
  //
  //  Initiate session
  //
  async initSession() {
    let liveSessions = null
    const savedSessions = this.getLocalSessions()
    if (savedSessions) {
      const openSessions = []
      Object.keys(savedSessions).forEach(sessionId => {
        const session = savedSessions[sessionId]
        const now = Date.now()
        if (session.expires > now) {
          openSessions.push(session)
        } else {
          this.deleteLocalSession(session)
        }
      })
      liveSessions = await Promise.all(
        openSessions.map(async session => {
          this.sessionId = session.sessionId
          this.symKey = session.symKey
          const sessionStatus = await this.getSessionStatus()
          if (sessionStatus) {
            return {
              ...session,
              accounts: sessionStatus.accounts,
              expires: sessionStatus.expires
            }
          } else {
            return null
          }
        })
      )
      liveSessions = liveSessions.filter(session => !!session)
    }

    let session = {
      new: false
    }

    let currentSession =
      liveSessions && liveSessions.length ? liveSessions[0] : null

    if (currentSession) {
      this.bridgeUrl = currentSession.bridgeUrl
      this.sessionId = currentSession.sessionId
      this.symKey = currentSession.symKey
      this.dappName = currentSession.dappName
      this.expires = currentSession.expires

      session.accounts = currentSession.accounts
    } else {
      currentSession = await this.createSession()
      session.new = true
      session.uri = currentSession.uri
    }

    return session
  }

  //
  // Create session
  //
  async createSession() {
    this.symKey = await this.generateKey()

    const body = await this._fetchBridge('/session/new', {
      method: 'POST'
    })

    this.sessionId = body.sessionId

    const sessionData = {
      bridgeUrl: this.bridgeUrl,
      sessionId: this.sessionId,
      symKey: this.symKey,
      dappName: this.dappName
    }

    const uri = this._formatWalletConnectURI()

    return { ...sessionData, uri }
  }

  //
  // Send Transaction
  //
  async sendTransaction(tx = {}) {
    try {
<<<<<<< HEAD
      const result = await this.createCall({
=======
      const result = await this.createCallRequest({
>>>>>>> 3a979a72
        method: 'eth_sendTransaction',
        params: [tx]
      })
      return result
    } catch (error) {
      throw new Error('Rejected: Signed Transaction Request')
    }
  }

  //
  // Sign Message
  //
  async signMessage(msg) {
    try {
<<<<<<< HEAD
      const result = await this.createCall({
=======
      const result = await this.createCallRequest({
>>>>>>> 3a979a72
        method: 'eth_sign',
        params: [msg]
      })
      return result
    } catch (error) {
      throw new Error('Rejected: Signed Message Request')
    }
  }

  //
  //  Sign Typed Data
  //
  async signTypedData(msgParams) {
    try {
<<<<<<< HEAD
      const result = await this.createCall({
=======
      const result = await this.createCallRequest({
>>>>>>> 3a979a72
        method: 'eth_signTypedData',
        params: [msgParams]
      })
      return result
    } catch (error) {
      throw new Error('Rejected: Signed TypedData Request')
    }
  }

  //
  // Create call
  //
<<<<<<< HEAD
  async createCall({ method = 'eth_sendTransaction', params = [] }) {
=======
  async createCallRequest({ method = 'eth_sendTransaction', params = [] }) {
>>>>>>> 3a979a72
    if (!this.sessionId) {
      throw new Error(
        'Create session using `initSession` before creating a call'
      )
    }

    // encrypt data
    const encryptedData = await this.encrypt(params)

    // store call data on bridge
    const body = await this._fetchBridge(
      `/session/${this.sessionId}call/new`,
      {
        method: 'POST'
      },
      {
        method: method,
        data: encryptedData,
        dappName: this.dappName
      }
    )

    const response = await this.listenCallStatus(body.callId)

    if (response.success) {
      const { result } = response
      return result
    } else {
      throw new Error('Rejected Call Request')
    }
  }

  //
  // Get session status
  //
  async getSessionStatus() {
    if (!this.sessionId) {
      throw new Error('sessionId is required')
    }
    const result = await this._getEncryptedData(`/session/${this.sessionId}`)

    if (result) {
      const expires = Number(result.expiresInSeconds) * 1000
      const accounts = result.data

      this.expires = expires

      const sessionData = {
        bridgeUrl: this.bridgeUrl,
        sessionId: this.sessionId,
        symKey: this.symKey,
        dappName: this.dappName,
        expires
      }

      this.saveLocalSession(sessionData)

      return { accounts, expires }
    }
    return null
  }

  //
  // Get call status
  //
  async getCallStatus(callId) {
    if (!this.sessionId || !callId) {
      throw new Error('sessionId and callId are required')
    }

    const result = await this._getEncryptedData(`/call-status/${callId}`)

    if (result) {
      return result.data
    }

    return null
  }

  //
  // Listen for session status
  //
  listenSessionStatus(pollInterval = 1000, timeout = 60000) {
    return new Promise((resolve, reject) => {
      new Listener({
        fn: async() => await this.getSessionStatus(),
        cb: (err, result) => {
          if (err) {
            reject(err)
          }
          resolve(result)
        },
        pollInterval,
        timeout
      })
    })
  }

  //
  // Listen for call status
  //
  listenCallStatus(callId, pollInterval = 1000, timeout = 60000) {
    return new Promise((resolve, reject) => {
      new Listener({
        fn: async() => await this.getCallStatus(callId),
        cb: (err, result) => {
          if (err) {
            reject(err)
          }
          resolve(result)
        },
        pollInterval,
        timeout
      })
    })
  }

  // -- localStorage -------------------------------------------------------- //

  getLocalSessions() {
    const savedLocal = localStorage && localStorage.getItem(localStorageId)
    let savedSessions = null
    if (savedLocal) {
      savedSessions = JSON.parse(savedLocal)
    }
    return savedSessions
  }

  saveLocalSession(session) {
    const savedLocal = localStorage && localStorage.getItem(localStorageId)
    let savedSessions = {}
    if (savedLocal) {
      savedSessions = JSON.parse(savedLocal)
    }
    savedSessions[session.sessionId] = session
    localStorage.setItem(localStorageId, JSON.stringify(savedSessions))
  }

  updateLocalSession(session) {
    const savedLocal = localStorage && localStorage.getItem(localStorageId)
    let savedSessions = {}
    if (savedLocal) {
      savedSessions = JSON.parse(savedLocal)
    }
    savedSessions[session.sessionId] = {
      ...savedSessions[session.sessionId],
      ...session
    }
    localStorage.setItem(localStorageId, JSON.stringify(savedSessions))
  }

  deleteLocalSession(session) {
    const savedLocal = localStorage && localStorage.getItem(localStorageId)
    if (savedLocal) {
      let savedSessions = JSON.parse(savedLocal)
      delete savedSessions[session.sessionId]
      localStorage.setItem(localStorageId, JSON.stringify(savedSessions))
    }
  }
}<|MERGE_RESOLUTION|>--- conflicted
+++ resolved
@@ -101,11 +101,7 @@
   //
   async sendTransaction(tx = {}) {
     try {
-<<<<<<< HEAD
-      const result = await this.createCall({
-=======
       const result = await this.createCallRequest({
->>>>>>> 3a979a72
         method: 'eth_sendTransaction',
         params: [tx]
       })
@@ -120,11 +116,7 @@
   //
   async signMessage(msg) {
     try {
-<<<<<<< HEAD
-      const result = await this.createCall({
-=======
       const result = await this.createCallRequest({
->>>>>>> 3a979a72
         method: 'eth_sign',
         params: [msg]
       })
@@ -139,11 +131,7 @@
   //
   async signTypedData(msgParams) {
     try {
-<<<<<<< HEAD
-      const result = await this.createCall({
-=======
       const result = await this.createCallRequest({
->>>>>>> 3a979a72
         method: 'eth_signTypedData',
         params: [msgParams]
       })
@@ -156,11 +144,7 @@
   //
   // Create call
   //
-<<<<<<< HEAD
-  async createCall({ method = 'eth_sendTransaction', params = [] }) {
-=======
   async createCallRequest({ method = 'eth_sendTransaction', params = [] }) {
->>>>>>> 3a979a72
     if (!this.sessionId) {
       throw new Error(
         'Create session using `initSession` before creating a call'
